package notdiamond

import (
	"os"
	"path/filepath"
	"testing"
	"time"
)

<<<<<<< HEAD
// setupTempDB sets the innerDB.DataFolder to a unique temporary directory for the test.
func setupTempDB(t *testing.T) {
	t.Helper()
	tmpDir := t.TempDir()
	absDir, err := filepath.Abs(tmpDir)
	if err != nil {
		t.Fatalf("failed to get absolute path: %v", err)
	}
	dataFolder = absDir
}
=======
func must(t *testing.T, err error) {
	if err != nil {
		t.Error(err)
	}
}

func TestMetricsTracker_RecordAndHealth(t *testing.T) {
>>>>>>> 11864174

func TestMetricsTracker_RecordAndHealth(t *testing.T) {
	setupTempDB(t)
	model := "openai/gpt-4o"
	metrics, err := newMetricsTracker(":memory:" + t.Name())
	if err != nil {
		logger.Fatalf("Failed to open database connection: %v", err)
	}
	// Record several latencies. For example, 1, 2, 3, and 4 seconds.
	latencies := []float64{1.0, 2.0, 3.0, 4.0} // average = 2.5 seconds
	for _, l := range latencies {
		err := metrics.recordLatency(model, l, "s")
		if err != nil {
			t.Errorf("recordLatency error: %v", err)
		}
	}

	// Use thresholds: average_latency threshold = 3.0 sec, no_of_calls = 10, recovery_time = 10 minutes.
	config := &Config{
		ModelLatency: ModelLatency{
			model: &RollingAverageLatency{
				NoOfCalls:           10,
				RecoveryTime:        10 * time.Minute,
				AvgLatencyThreshold: 3.0,
			},
		},
	}

	err = metrics.checkModelHealth(model, "s", config)
	if err != nil {
		t.Errorf("Expected model %q to be healthy (avg=2.5 < threshold=3.0)", model)
	}

	// Record two high latency calls (e.g. 10 seconds each), which should push the average above the threshold.
	highLatencies := []float64{10.0, 10.0}
	for _, l := range highLatencies {
		err := metrics.recordLatency(model, l, "s")
		if err != nil {
			t.Errorf("recordLatency error: %v", err)
		}
	}

	// Use thresholds: average_latency threshold = 3.0 sec, no_of_calls = 10, recovery_time = 10 minutes.
	config = &Config{
		ModelLatency: ModelLatency{
			model: &RollingAverageLatency{
				NoOfCalls:           10,
				RecoveryTime:        10 * time.Minute,
				AvgLatencyThreshold: 3.0,
			},
		},
	}
	err = metrics.checkModelHealth(model, "s", config)
	if err != nil {
		t.Errorf("Expected model %q to be unhealthy (average latency too high)", model)
	}
}

// TestNewMetricsTracker verifies that a new metrics tracker is created and that the model_metrics table exists.
func TestNewMetricsTracker(t *testing.T) {
	setupTempDB(t)
	mt, err := newMetricsTracker("test_metrics_new")
	if err != nil {
		t.Fatalf("newMetricsTracker() failed: %v", err)
	}
	defer mt.close()

	cols, err := mt.db.getColumns("model_metrics")
	if err != nil {
		t.Fatalf("Failed to get columns for model_metrics: %v", err)
	}
	// When using makeTables(true, ...), expect columns: id, timestamp, plus the columns we specified ("model" and "latency").
	expectedCols := []string{"id", "timestamp", "model", "latency"}
	for _, col := range expectedCols {
		found := false
		for _, c := range cols {
			if c == col {
				found = true
				break
			}
		}
		if !found {
			t.Errorf("Expected column %q in model_metrics, not found in %v", col, cols)
		}
	}
}

// TestRecordLatency verifies that recordLatency inserts a record into the model_metrics table.
func TestRecordLatency(t *testing.T) {
	setupTempDB(t)

	mt, err := newMetricsTracker("test_metrics_record")
	if err != nil {
		t.Fatalf("newMetricsTracker() failed: %v", err)
	}
	defer mt.close()

	if err := mt.recordLatency("model_record", 123.45, "s"); err != nil {
		t.Fatalf("recordLatency() failed: %v", err)
	}

	// executeQuery the table to verify a record exists.
	rows, err := mt.db.executeQuery("SELECT latency FROM model_metrics WHERE model = ?", "model_record")
	if err != nil {
		t.Fatalf("executeQuery() failed: %v", err)
	}
	defer rows.Close()

	count := 0
	for rows.Next() {
		count++
	}
	if count == 0 {
		t.Errorf("Expected at least one record for model_record, got none")
	}
}

// TestCheckModelHealth_NoRecords verifies that checkModelHealth returns healthy when no records exist.
func TestCheckModelHealth_NoRecords(t *testing.T) {
	setupTempDB(t)

	mt, err := newMetricsTracker("test_metrics_no_records")
	if err != nil {
		t.Fatalf("newMetricsTracker() failed: %v", err)
	}
	defer mt.close()

	config := &Config{
		ModelLatency: ModelLatency{
			"nonexistent_model": &RollingAverageLatency{
				AvgLatencyThreshold: 100,
				NoOfCalls:           5,
				RecoveryTime:        time.Minute,
			},
		},
	}
	err = mt.checkModelHealth("nonexistent_model", "s", config)
	if err != nil {
		t.Errorf("Expected model to be healthy when no records exist")
	}
}

// TestCheckModelHealth_UnderThreshold verifies that a model with low recorded latencies is considered healthy.
func TestCheckModelHealth_UnderThreshold(t *testing.T) {
	setupTempDB(t)

	mt, err := newMetricsTracker("test_metrics_under")
	if err != nil {
		t.Fatalf("newMetricsTracker() failed: %v", err)
	}
	defer mt.close()

	// Insert two records with low latency.
	if err := mt.recordLatency("model_under", 50, "s"); err != nil {
		t.Fatalf("recordLatency() failed: %v", err)
	}
	time.Sleep(10 * time.Millisecond) // Ensure distinct timestamps.
	if err := mt.recordLatency("model_under", 50, "s"); err != nil {
		t.Fatalf("recordLatency() failed: %v", err)
	}

	config := &Config{
		ModelLatency: ModelLatency{
			"model_under": &RollingAverageLatency{
				AvgLatencyThreshold: 100.0,
				NoOfCalls:           5,
				RecoveryTime:        1 * time.Minute,
			},
		},
	}
	err = mt.checkModelHealth("model_under", "s", config)
	if err != nil {
		t.Errorf("Expected model to be healthy with average latency below threshold")
	}
}

// TestCheckModelHealth_InsufficientData verifies that if there are fewer data points than required for the window,
// the model is considered healthy.
func TestCheckModelHealth_InsufficientData(t *testing.T) {
	setupTempDB(t)

	mt, err := newMetricsTracker("test_metrics_insufficient")
	if err != nil {
		t.Fatalf("NewMetricsTracker failed: %v", err)
	}
	defer mt.close()

	now := time.Now().UTC()
	// Insert only 2 records while we expect a window (NoOfCalls) of 5.
	ts1 := now.Add(-1 * time.Minute).Format(time.RFC3339Nano)
	ts2 := now.Add(-30 * time.Second).Format(time.RFC3339Nano)
	err = mt.db.execQuery("INSERT INTO model_metrics(timestamp, model, latency) VALUES(?, ?, ?)", ts1, "model_insufficient", 200.0)
	if err != nil {
		t.Fatalf("insert failed: %v", err)
	}
	err = mt.db.execQuery("INSERT INTO model_metrics(timestamp, model, latency) VALUES(?, ?, ?)", ts2, "model_insufficient", 150.0)
	if err != nil {
		t.Fatalf("insert failed: %v", err)
	}

	config := &Config{
		ModelLatency: ModelLatency{
			"model_insufficient": &RollingAverageLatency{
				AvgLatencyThreshold: 100.0,
				NoOfCalls:           5,
				RecoveryTime:        1 * time.Minute,
			},
		},
	}

	err = mt.checkModelHealth("model_insufficient", "s", config)
	if err != nil {
		t.Errorf("expected model to be healthy with insufficient data, got unhealthy")
	}
}

// TestCheckModelHealth_MovingAverage_Healthy provides enough low-latency records so that
// the moving average is below the threshold.
func TestCheckModelHealth_MovingAverage_Healthy(t *testing.T) {
	setupTempDB(t)

	mt, err := newMetricsTracker("test_metrics_healthy")
	if err != nil {
		t.Fatalf("NewMetricsTracker failed: %v", err)
	}
	defer mt.close()

	now := time.Now().UTC()
	// Insert 5 records with low latencies.
	latencies := []float64{50, 60, 55, 65, 60} // average ~58
	for i, latency := range latencies {
		ts := now.Add(time.Duration(-5+i) * time.Minute).Format(time.RFC3339Nano)
		err = mt.db.execQuery("INSERT INTO model_metrics(timestamp, model, latency) VALUES(?, ?, ?)", ts, "model_healthy", latency)
		if err != nil {
			t.Fatalf("insert failed: %v", err)
		}
	}

	config := &Config{
		ModelLatency: ModelLatency{
			"model_healthy": &RollingAverageLatency{
				AvgLatencyThreshold: 100.0,
				NoOfCalls:           5,
				RecoveryTime:        1 * time.Minute,
			},
		},
	}

	err = mt.checkModelHealth("model_healthy", "s", config)
	if err != nil {
		t.Errorf("expected model to be healthy, got unhealthy")
	}
}

// TestCheckModelHealth_MovingAverage_Unhealthy provides enough high-latency records so that
// the moving average exceeds the threshold and the latest record is recent.
func TestCheckModelHealth_MovingAverage_Unhealthy(t *testing.T) {
	setupTempDB(t)

	mt, err := newMetricsTracker("test_metrics_unhealthy")
	if err != nil {
		t.Fatalf("NewMetricsTracker failed: %v", err)
	}
	defer mt.close()

	now := time.Now().UTC()
	// Insert 5 records with high latencies.
	latencies := []float64{200, 210, 220, 230, 240} // average ~220
	for i, latency := range latencies {
		ts := now.Add(time.Duration(-5+i) * time.Minute).Format(time.RFC3339Nano)
		err = mt.db.execQuery("INSERT INTO model_metrics(timestamp, model, latency) VALUES(?, ?, ?)", ts, "model_unhealthy", latency)
		if err != nil {
			t.Fatalf("insert failed: %v", err)
		}
	}

	config := &Config{
		ModelLatency: ModelLatency{
			"model_unhealthy": &RollingAverageLatency{
				AvgLatencyThreshold: 150.0, // threshold is lower than the moving average of ~220
				NoOfCalls:           5,
				RecoveryTime:        10 * time.Minute, // recent data: no recovery
			},
		},
	}

	err = mt.checkModelHealth("model_unhealthy", "s", config)
	if err != nil {
		t.Errorf("expected model to be unhealthy due to high moving average, got healthy")
	}
}

// TestCheckModelHealth_MovingAverage_Recovered provides high-latency records where the most recent
// record is old (beyond the recovery time), so the model should be considered healthy.
func TestCheckModelHealth_MovingAverage_Recovered(t *testing.T) {
	setupTempDB(t)

	mt, err := newMetricsTracker("test_metrics_recovered")
	if err != nil {
		t.Fatalf("NewMetricsTracker failed: %v", err)
	}
	defer mt.close()

	now := time.Now().UTC()
	// Insert 5 records with high latencies, but with timestamps older than the recovery time.
	latencies := []float64{200, 210, 220, 230, 240}
	// Make the most recent record 10 minutes ago.
	for i, latency := range latencies {
		ts := now.Add(time.Duration(-10+i) * time.Minute).Format(time.RFC3339Nano)
		err = mt.db.execQuery("INSERT INTO model_metrics(timestamp, model, latency) VALUES(?, ?, ?)", ts, "model_recovered", latency)
		if err != nil {
			t.Fatalf("insert failed: %v", err)
		}
	}

	config := &Config{
		ModelLatency: ModelLatency{
			"model_recovered": &RollingAverageLatency{
				AvgLatencyThreshold: 150.0,
				NoOfCalls:           5,
				RecoveryTime:        1 * time.Minute, // recovery period is short; data is old.
			},
		},
	}

	err = mt.checkModelHealth("model_recovered", "s", config)
	if err != nil {
		t.Errorf("expected model to be healthy due to recovery time elapsed, got unhealthy")
	}
}

// TestCheckModelHealth_MaxNoOfCalls verifies that if config.NoOfCalls is set higher than 10,
// it is capped to 10.
func TestCheckModelHealth_MaxNoOfCalls(t *testing.T) {
	setupTempDB(t)

	mt, err := newMetricsTracker("test_metrics_maxcalls")
	if err != nil {
		t.Fatalf("NewMetricsTracker failed: %v", err)
	}
	defer mt.close()

	now := time.Now().UTC()
	// Insert 12 records, each with a latency of 100.
	for i := 0; i < 12; i++ {
		ts := now.Add(time.Duration(-12+i) * time.Minute).Format(time.RFC3339Nano)
		err = mt.db.execQuery("INSERT INTO model_metrics(timestamp, model, latency) VALUES(?, ?, ?)", ts, "model_maxcalls", 100.0)
		if err != nil {
			t.Fatalf("insert failed: %v", err)
		}
	}

	config := &Config{
		ModelLatency: ModelLatency{
			"model_maxcalls": &RollingAverageLatency{
				AvgLatencyThreshold: 150.0,
				NoOfCalls:           15, // Intend to use 15, but should be capped to 10.
				RecoveryTime:        1 * time.Minute,
			},
		},
	}

	err = mt.checkModelHealth("model_maxcalls", "s", config)
	if err != nil {
		t.Errorf("expected model to be healthy with capped NoOfCalls, got unhealthy")
	}
}

// TestCheckModelHealth_RecoveryTimeClamped verifies that a RecoveryTime greater than 1 hour is clamped.
func TestCheckModelHealth_RecoveryTimeClamped(t *testing.T) {
	setupTempDB(t)

	mt, err := newMetricsTracker("test_metrics_recoveryclamped")
	if err != nil {
		t.Fatalf("NewMetricsTracker failed: %v", err)
	}
	defer mt.close()

	// Insert a record with a timestamp 90 minutes ago.
	oldTime := time.Now().Add(-90 * time.Minute).UTC().Format(time.RFC3339Nano)
	err = mt.db.execQuery("INSERT INTO model_metrics(timestamp, model, latency) VALUES(?, ?, ?)", oldTime, "model_clamped", 200.0)
	if err != nil {
		t.Fatalf("manual insert failed: %v", err)
	}

	// Set RecoveryTime to 2 hours; CheckModelHealth should clamp it to 1 hour.
	config := &Config{
		ModelLatency: ModelLatency{
			"model_clamped": &RollingAverageLatency{
				AvgLatencyThreshold: 100.0,
				NoOfCalls:           5,
				RecoveryTime:        2 * time.Hour, // Should be clamped to 1 hour.
			},
		},
	}
	err = mt.checkModelHealth("model_clamped", "s", config)
	if err != nil {
		t.Errorf("expected model to be healthy since record is older than clamped recovery time, got unhealthy")
	}

	// Now insert a recent high-latency record.
	recentTime := time.Now().Add(-30 * time.Minute).UTC().Format(time.RFC3339Nano)
	err = mt.db.execQuery("INSERT INTO model_metrics(timestamp, model, latency) VALUES(?, ?, ?)", recentTime, "model_clamped", 200.0)
	if err != nil {
		t.Fatalf("manual insert failed: %v", err)
	}
	err = mt.checkModelHealth("model_clamped", "s", config)
	if err != nil {
		t.Errorf("expected model to be unhealthy due to recent high latency record, got healthy")
	}
}

// TestCheckModelHealth_InvalidTimestamp simulates an invalid timestamp and expects an error.
func TestCheckModelHealth_InvalidTimestamp(t *testing.T) {
	setupTempDB(t)

	mt, err := newMetricsTracker("test_metrics_invalid_ts")
	if err != nil {
		t.Fatalf("NewMetricsTracker failed: %v", err)
	}
	defer mt.close()

	for i := 0; i < 5; i++ {
		// Insert a record with an invalid timestamp.
		err = mt.db.execQuery("INSERT INTO model_metrics(timestamp, model, latency, status) VALUES(?, ?, ?, ?)", "invalid-timestamp", "model_invalid", 100.0, "s")
		if err != nil {
			t.Fatalf("manual insert with invalid timestamp failed: %v", err)
		}
	}

	config := &Config{
		ModelLatency: ModelLatency{
			"model_invalid": &RollingAverageLatency{
				AvgLatencyThreshold: 150.0,
				NoOfCalls:           5,
				RecoveryTime:        1 * time.Minute,
			},
		},
	}

	err = mt.checkModelHealth("model_invalid", "s", config)
	if err != nil {
		t.Errorf("expected error when checking health with invalid timestamp, got nil")
	}
}

// TestCheckModelHealth_OverThreshold_NotRecovered verifies that a recent high-latency record makes the model unhealthy.
func TestCheckModelHealth_OverThreshold_NotRecovered(t *testing.T) {
	setupTempDB(t)

	mt, err := newMetricsTracker("test_metrics_over_not_recovered")
	if err != nil {
		t.Fatalf("newMetricsTracker() failed: %v", err)
	}
	defer mt.close()

	// Insert a record with high latency (current timestamp).
	if err := mt.recordLatency("model_over", 200, "s"); err != nil {
		t.Fatalf("recordLatency() failed: %v", err)
	}

	config := &Config{
		ModelLatency: ModelLatency{
			"model_over": &RollingAverageLatency{
				AvgLatencyThreshold: 150.0,
				NoOfCalls:           5,
				RecoveryTime:        1 * time.Minute,
			},
		},
	}
	err = mt.checkModelHealth("model_over", "s", config)
	if err != nil {
		t.Errorf("Expected model to be unhealthy due to high latency and insufficient recovery time")
	}
}

// TestCheckModelHealth_OverThreshold_Recovered verifies that a record older than the recovery time makes the model healthy.
func TestCheckModelHealth_OverThreshold_Recovered(t *testing.T) {
	setupTempDB(t)

	mt, err := newMetricsTracker("test_metrics_over_recovered")
	if err != nil {
		t.Fatalf("newMetricsTracker() failed: %v", err)
	}
	defer mt.close()

	// Manually insert a record with a timestamp older than the recovery time.
	oldTime := time.Now().Add(-2 * time.Minute).UTC().Format(time.RFC3339Nano)
	err = mt.db.execQuery("INSERT INTO model_metrics(timestamp, model, latency) VALUES(?, ?, ?)", oldTime, "model_recovered", 200)
	if err != nil {
		t.Fatalf("Manual insert failed: %v", err)
	}

	config := &Config{
		ModelLatency: ModelLatency{
			"model_recovered": &RollingAverageLatency{
				AvgLatencyThreshold: 100.0,
				NoOfCalls:           5,
				RecoveryTime:        1 * time.Minute,
			},
		},
	}
	err = mt.checkModelHealth("model_recovered", "s", config)
	if err != nil {
		t.Errorf("Expected model to be healthy since recovery time has elapsed")
	}
}

// TestCloseMetricsTracker verifies that after closing the metrics tracker, operations fail.
func TestCloseMetricsTracker(t *testing.T) {
	setupTempDB(t)

	mt, err := newMetricsTracker("test_metrics_close")
	if err != nil {
		t.Fatalf("newMetricsTracker() failed: %v", err)
	}

	if err := mt.close(); err != nil {
		t.Fatalf("closeConnection() failed: %v", err)
	}

	// Attempting to record latency after closeConnection should fail.
	err = mt.recordLatency("model_close", 100, "s")
	if err == nil {
		t.Errorf("Expected error when calling recordLatency after closeConnection, got nil")
	}
}

// TestDropMetricsTracker verifies that dropDB closes the database and removes the underlying file.
func TestDropMetricsTracker(t *testing.T) {
	setupTempDB(t)

	dbPath := "test_metrics_drop"
	mt, err := newMetricsTracker(dbPath)
	if err != nil {
		t.Fatalf("newMetricsTracker() failed: %v", err)
	}
	dbFile := mt.db.Schema

	if err := mt.drop(); err != nil {
		t.Fatalf("dropDB() failed: %v", err)
	}
	// Verify that the database file no longer exists.
	if _, err := os.Stat(dbFile); !os.IsNotExist(err) {
		t.Errorf("Expected database file %q to be removed after dropDB(), but it exists", dbFile)
	}
}<|MERGE_RESOLUTION|>--- conflicted
+++ resolved
@@ -7,7 +7,12 @@
 	"time"
 )
 
-<<<<<<< HEAD
+func must(t *testing.T, err error) {
+	if err != nil {
+		t.Error(err)
+	}
+}
+
 // setupTempDB sets the innerDB.DataFolder to a unique temporary directory for the test.
 func setupTempDB(t *testing.T) {
 	t.Helper()
@@ -18,15 +23,6 @@
 	}
 	dataFolder = absDir
 }
-=======
-func must(t *testing.T, err error) {
-	if err != nil {
-		t.Error(err)
-	}
-}
-
-func TestMetricsTracker_RecordAndHealth(t *testing.T) {
->>>>>>> 11864174
 
 func TestMetricsTracker_RecordAndHealth(t *testing.T) {
 	setupTempDB(t)
